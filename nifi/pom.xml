--- conflicted
+++ resolved
@@ -22,11 +22,7 @@
         <relativePath />
     </parent>
     <artifactId>nifi</artifactId>
-<<<<<<< HEAD
-    <version>0.2.1-incubating-SNAPSHOT</version>
-=======
     <version>0.2.2-SNAPSHOT</version>
->>>>>>> 3a75b3e8
     <packaging>pom</packaging>
     <description>Apache NiFi is an easy to use, powerful, and reliable system to process and distribute data.</description>
     <modules>
@@ -623,119 +619,67 @@
             <dependency>
                 <groupId>org.apache.nifi</groupId>
                 <artifactId>nifi-api</artifactId>
-<<<<<<< HEAD
-                <version>0.2.1-incubating-SNAPSHOT</version>
-=======
-                <version>0.2.2-SNAPSHOT</version>
->>>>>>> 3a75b3e8
+                <version>0.2.2-SNAPSHOT</version>
             </dependency>
             <dependency>
                 <groupId>org.apache.nifi</groupId>
                 <artifactId>nifi-utils</artifactId>
-<<<<<<< HEAD
-                <version>0.2.1-incubating-SNAPSHOT</version>
-=======
-                <version>0.2.2-SNAPSHOT</version>
->>>>>>> 3a75b3e8
+                <version>0.2.2-SNAPSHOT</version>
             </dependency>
             <dependency>
                 <groupId>org.apache.nifi</groupId>
                 <artifactId>nifi-site-to-site-client</artifactId>
-<<<<<<< HEAD
-                <version>0.2.1-incubating-SNAPSHOT</version>
-=======
-                <version>0.2.2-SNAPSHOT</version>
->>>>>>> 3a75b3e8
+                <version>0.2.2-SNAPSHOT</version>
             </dependency>
             <dependency>
                 <groupId>org.apache.nifi</groupId>
                 <artifactId>nifi-web-utils</artifactId>
-<<<<<<< HEAD
-                <version>0.2.1-incubating-SNAPSHOT</version>
-=======
-                <version>0.2.2-SNAPSHOT</version>
->>>>>>> 3a75b3e8
+                <version>0.2.2-SNAPSHOT</version>
             </dependency>
             <dependency>
                 <groupId>org.apache.nifi</groupId>
                 <artifactId>nifi-expression-language</artifactId>
-<<<<<<< HEAD
-                <version>0.2.1-incubating-SNAPSHOT</version>
-=======
-                <version>0.2.2-SNAPSHOT</version>
->>>>>>> 3a75b3e8
+                <version>0.2.2-SNAPSHOT</version>
             </dependency>
             <dependency>
                 <groupId>org.apache.nifi</groupId>
                 <artifactId>nifi-custom-ui-utilities</artifactId>
-<<<<<<< HEAD
-                <version>0.2.1-incubating-SNAPSHOT</version>
-=======
-                <version>0.2.2-SNAPSHOT</version>
->>>>>>> 3a75b3e8
+                <version>0.2.2-SNAPSHOT</version>
             </dependency>
             <dependency>
                 <groupId>org.apache.nifi</groupId>
                 <artifactId>nifi-ui-extension</artifactId>
-<<<<<<< HEAD
-                <version>0.2.1-incubating-SNAPSHOT</version>
-=======
-                <version>0.2.2-SNAPSHOT</version>
->>>>>>> 3a75b3e8
+                <version>0.2.2-SNAPSHOT</version>
             </dependency>
             <dependency>
                 <groupId>org.apache.nifi</groupId>
                 <artifactId>nifi-flowfile-packager</artifactId>
-<<<<<<< HEAD
-                <version>0.2.1-incubating-SNAPSHOT</version>
-=======
-                <version>0.2.2-SNAPSHOT</version>
->>>>>>> 3a75b3e8
+                <version>0.2.2-SNAPSHOT</version>
             </dependency>
             <dependency>
                 <groupId>org.apache.nifi</groupId>
                 <artifactId>nifi-socket-utils</artifactId>
-<<<<<<< HEAD
-                <version>0.2.1-incubating-SNAPSHOT</version>
-=======
-                <version>0.2.2-SNAPSHOT</version>
->>>>>>> 3a75b3e8
+                <version>0.2.2-SNAPSHOT</version>
             </dependency>
             <dependency>
                 <groupId>org.apache.nifi</groupId>
                 <artifactId>nifi-data-provenance-utils</artifactId>
-<<<<<<< HEAD
-                <version>0.2.1-incubating-SNAPSHOT</version>
-=======
-                <version>0.2.2-SNAPSHOT</version>
->>>>>>> 3a75b3e8
+                <version>0.2.2-SNAPSHOT</version>
             </dependency>
             <dependency>
                 <groupId>org.apache.nifi</groupId>
                 <artifactId>nifi-runtime</artifactId>
-<<<<<<< HEAD
-                <version>0.2.1-incubating-SNAPSHOT</version>
-=======
-                <version>0.2.2-SNAPSHOT</version>
->>>>>>> 3a75b3e8
+                <version>0.2.2-SNAPSHOT</version>
             </dependency>
             <dependency>
                 <groupId>org.apache.nifi</groupId>
                 <artifactId>nifi-bootstrap</artifactId>
-<<<<<<< HEAD
-                <version>0.2.1-incubating-SNAPSHOT</version>
-=======
-                <version>0.2.2-SNAPSHOT</version>
->>>>>>> 3a75b3e8
+                <version>0.2.2-SNAPSHOT</version>
             </dependency>
             <dependency>
                 <groupId>org.apache.nifi</groupId>
                 <artifactId>nifi-resources</artifactId>
-<<<<<<< HEAD
-                <version>0.2.1-incubating-SNAPSHOT</version>
-=======
-                <version>0.2.2-SNAPSHOT</version>
->>>>>>> 3a75b3e8
+                <version>0.2.2-SNAPSHOT</version>
                 <classifier>resources</classifier>
                 <scope>runtime</scope>
                 <type>zip</type>
@@ -743,11 +687,7 @@
             <dependency>
                 <groupId>org.apache.nifi</groupId>
                 <artifactId>nifi-docs</artifactId>
-<<<<<<< HEAD
-                <version>0.2.1-incubating-SNAPSHOT</version>
-=======
-                <version>0.2.2-SNAPSHOT</version>
->>>>>>> 3a75b3e8
+                <version>0.2.2-SNAPSHOT</version>
                 <classifier>resources</classifier>
                 <scope>runtime</scope>
                 <type>zip</type>
@@ -755,274 +695,162 @@
             <dependency>
                 <groupId>org.apache.nifi</groupId>
                 <artifactId>nifi-framework-nar</artifactId>
-<<<<<<< HEAD
-                <version>0.2.1-incubating-SNAPSHOT</version>
-=======
-                <version>0.2.2-SNAPSHOT</version>
->>>>>>> 3a75b3e8
+                <version>0.2.2-SNAPSHOT</version>
                 <type>nar</type>
             </dependency>
             <dependency>
                 <groupId>org.apache.nifi</groupId>
                 <artifactId>nifi-provenance-repository-nar</artifactId>
-<<<<<<< HEAD
-                <version>0.2.1-incubating-SNAPSHOT</version>
-=======
-                <version>0.2.2-SNAPSHOT</version>
->>>>>>> 3a75b3e8
+                <version>0.2.2-SNAPSHOT</version>
                 <type>nar</type>
             </dependency>
             <dependency>
                 <groupId>org.apache.nifi</groupId>
                 <artifactId>nifi-standard-services-api-nar</artifactId>
-<<<<<<< HEAD
-                <version>0.2.1-incubating-SNAPSHOT</version>
-=======
-                <version>0.2.2-SNAPSHOT</version>
->>>>>>> 3a75b3e8
+                <version>0.2.2-SNAPSHOT</version>
                 <type>nar</type>
             </dependency>
             <dependency>
                 <groupId>org.apache.nifi</groupId>
                 <artifactId>nifi-ssl-context-service-nar</artifactId>
-<<<<<<< HEAD
-                <version>0.2.1-incubating-SNAPSHOT</version>
-=======
-                <version>0.2.2-SNAPSHOT</version>
->>>>>>> 3a75b3e8
+                <version>0.2.2-SNAPSHOT</version>
                 <type>nar</type>
             </dependency>
             <dependency>
                 <groupId>org.apache.nifi</groupId>
                 <artifactId>nifi-distributed-cache-services-nar</artifactId>
-<<<<<<< HEAD
-                <version>0.2.1-incubating-SNAPSHOT</version>
-=======
-                <version>0.2.2-SNAPSHOT</version>
->>>>>>> 3a75b3e8
+                <version>0.2.2-SNAPSHOT</version>
                 <type>nar</type>
             </dependency>
             <dependency>
                 <groupId>org.apache.nifi</groupId>
                 <artifactId>nifi-standard-nar</artifactId>
-<<<<<<< HEAD
-                <version>0.2.1-incubating-SNAPSHOT</version>
-=======
-                <version>0.2.2-SNAPSHOT</version>
->>>>>>> 3a75b3e8
+                <version>0.2.2-SNAPSHOT</version>
                 <type>nar</type>
             </dependency>
             <dependency>
                 <groupId>org.apache.nifi</groupId>
                 <artifactId>nifi-jetty-bundle</artifactId>
-<<<<<<< HEAD
-                <version>0.2.1-incubating-SNAPSHOT</version>
-=======
-                <version>0.2.2-SNAPSHOT</version>
->>>>>>> 3a75b3e8
+                <version>0.2.2-SNAPSHOT</version>
                 <type>nar</type>
             </dependency>
             <dependency>
                 <groupId>org.apache.nifi</groupId>
                 <artifactId>nifi-update-attribute-nar</artifactId>
-<<<<<<< HEAD
-                <version>0.2.1-incubating-SNAPSHOT</version>
-=======
-                <version>0.2.2-SNAPSHOT</version>
->>>>>>> 3a75b3e8
+                <version>0.2.2-SNAPSHOT</version>
                 <type>nar</type>
             </dependency>
             <dependency>
                 <groupId>org.apache.nifi</groupId>
                 <artifactId>nifi-hadoop-libraries-nar</artifactId>
-<<<<<<< HEAD
-                <version>0.2.1-incubating-SNAPSHOT</version>
-=======
-                <version>0.2.2-SNAPSHOT</version>
->>>>>>> 3a75b3e8
+                <version>0.2.2-SNAPSHOT</version>
                 <type>nar</type>
             </dependency>
             <dependency>
                 <groupId>org.apache.nifi</groupId>
                 <artifactId>nifi-hadoop-nar</artifactId>
-<<<<<<< HEAD
-                <version>0.2.1-incubating-SNAPSHOT</version>
-=======
-                <version>0.2.2-SNAPSHOT</version>
->>>>>>> 3a75b3e8
+                <version>0.2.2-SNAPSHOT</version>
                 <type>nar</type>
             </dependency>
             <dependency>
                 <groupId>org.apache.nifi</groupId>
                 <artifactId>nifi-kite-nar</artifactId>
-<<<<<<< HEAD
-                <version>0.2.1-incubating-SNAPSHOT</version>
-=======
-                <version>0.2.2-SNAPSHOT</version>
->>>>>>> 3a75b3e8
+                <version>0.2.2-SNAPSHOT</version>
                 <type>nar</type>
             </dependency>
             <dependency>
                 <groupId>org.apache.nifi</groupId>
                 <artifactId>nifi-mongodb-nar</artifactId>
-<<<<<<< HEAD
-                <version>0.2.1-incubating-SNAPSHOT</version>
-=======
-                <version>0.2.2-SNAPSHOT</version>
->>>>>>> 3a75b3e8
+                <version>0.2.2-SNAPSHOT</version>
                 <type>nar</type>
             </dependency>
             <dependency>
                 <groupId>org.apache.nifi</groupId>
                 <artifactId>nifi-solr-nar</artifactId>
-<<<<<<< HEAD
-                <version>0.2.1-incubating-SNAPSHOT</version>
-=======
-                <version>0.2.2-SNAPSHOT</version>
->>>>>>> 3a75b3e8
+                <version>0.2.2-SNAPSHOT</version>
                 <type>nar</type>
             </dependency>
             <dependency>
                 <groupId>org.apache.nifi</groupId>
                 <artifactId>nifi-kafka-nar</artifactId>
-<<<<<<< HEAD
-                <version>0.2.1-incubating-SNAPSHOT</version>
-=======
-                <version>0.2.2-SNAPSHOT</version>
->>>>>>> 3a75b3e8
+                <version>0.2.2-SNAPSHOT</version>
                 <type>nar</type>
             </dependency>
             <dependency>
                 <groupId>org.apache.nifi</groupId>
                 <artifactId>nifi-http-context-map-nar</artifactId>
-<<<<<<< HEAD
-                <version>0.2.1-incubating-SNAPSHOT</version>
-=======
-                <version>0.2.2-SNAPSHOT</version>
->>>>>>> 3a75b3e8
+                <version>0.2.2-SNAPSHOT</version>
                 <type>nar</type>
             </dependency>
             <dependency>
                 <groupId>org.apache.nifi</groupId>
                 <artifactId>nifi-social-media-nar</artifactId>
-<<<<<<< HEAD
-                <version>0.2.1-incubating-SNAPSHOT</version>
-=======
-                <version>0.2.2-SNAPSHOT</version>
->>>>>>> 3a75b3e8
+                <version>0.2.2-SNAPSHOT</version>
                 <type>nar</type>
             </dependency>
             <dependency>
                 <groupId>org.apache.nifi</groupId>
                 <artifactId>nifi-hl7-nar</artifactId>
-<<<<<<< HEAD
-                <version>0.2.1-incubating-SNAPSHOT</version>
-=======
-                <version>0.2.2-SNAPSHOT</version>
->>>>>>> 3a75b3e8
+                <version>0.2.2-SNAPSHOT</version>
                 <type>nar</type>
             </dependency>
             <dependency>
                 <groupId>org.apache.nifi</groupId>
                 <artifactId>nifi-language-translation-nar</artifactId>
-<<<<<<< HEAD
-                <version>0.2.1-incubating-SNAPSHOT</version>
-=======
-                <version>0.2.2-SNAPSHOT</version>
->>>>>>> 3a75b3e8
+                <version>0.2.2-SNAPSHOT</version>
                 <type>nar</type>
             </dependency>
             <dependency>
                 <groupId>org.apache.nifi</groupId>
                 <artifactId>nifi-geo-nar</artifactId>
-<<<<<<< HEAD
-                <version>0.2.1-incubating-SNAPSHOT</version>
-=======
-                <version>0.2.2-SNAPSHOT</version>
->>>>>>> 3a75b3e8
+                <version>0.2.2-SNAPSHOT</version>
                 <type>nar</type>
             </dependency>
             <dependency>
                 <groupId>org.apache.nifi</groupId>
                 <artifactId>nifi-properties</artifactId>
-<<<<<<< HEAD
-                <version>0.2.1-incubating-SNAPSHOT</version>
-=======
-                <version>0.2.2-SNAPSHOT</version>
->>>>>>> 3a75b3e8
+                <version>0.2.2-SNAPSHOT</version>
             </dependency>
             <dependency>
                 <groupId>org.apache.nifi</groupId>
                 <artifactId>nifi-security-utils</artifactId>
-<<<<<<< HEAD
-                <version>0.2.1-incubating-SNAPSHOT</version>
-=======
-                <version>0.2.2-SNAPSHOT</version>
->>>>>>> 3a75b3e8
+                <version>0.2.2-SNAPSHOT</version>
             </dependency>
             <dependency>
                 <groupId>org.apache.nifi</groupId>
                 <artifactId>nifi-logging-utils</artifactId>
-<<<<<<< HEAD
-                <version>0.2.1-incubating-SNAPSHOT</version>
-=======
-                <version>0.2.2-SNAPSHOT</version>
->>>>>>> 3a75b3e8
+                <version>0.2.2-SNAPSHOT</version>
             </dependency>
             <dependency>
                 <groupId>org.apache.nifi</groupId>
                 <artifactId>nifi-nar-utils</artifactId>
-<<<<<<< HEAD
-                <version>0.2.1-incubating-SNAPSHOT</version>
-=======
-                <version>0.2.2-SNAPSHOT</version>
->>>>>>> 3a75b3e8
+                <version>0.2.2-SNAPSHOT</version>
             </dependency>
             <dependency>
                 <groupId>org.apache.nifi</groupId>
                 <artifactId>nifi-processor-utils</artifactId>
-<<<<<<< HEAD
-                <version>0.2.1-incubating-SNAPSHOT</version>
-=======
-                <version>0.2.2-SNAPSHOT</version>
->>>>>>> 3a75b3e8
+                <version>0.2.2-SNAPSHOT</version>
             </dependency>
             <dependency>
                 <groupId>org.apache.nifi</groupId>
                 <artifactId>nifi-mock</artifactId>
-<<<<<<< HEAD
-                <version>0.2.1-incubating-SNAPSHOT</version>
-=======
-                <version>0.2.2-SNAPSHOT</version>
->>>>>>> 3a75b3e8
+                <version>0.2.2-SNAPSHOT</version>
                 <scope>test</scope>
             </dependency>
             <dependency>
                 <groupId>org.apache.nifi</groupId>
                 <artifactId>nifi-write-ahead-log</artifactId>
-<<<<<<< HEAD
-                <version>0.2.1-incubating-SNAPSHOT</version>
-=======
-                <version>0.2.2-SNAPSHOT</version>
->>>>>>> 3a75b3e8
+                <version>0.2.2-SNAPSHOT</version>
             </dependency>
             <dependency>
                 <groupId>org.apache.nifi</groupId>
                 <artifactId>nifi-dbcp-service</artifactId>
-<<<<<<< HEAD
-                <version>0.2.1-incubating-SNAPSHOT</version>
-=======
-                <version>0.2.2-SNAPSHOT</version>
->>>>>>> 3a75b3e8
+                <version>0.2.2-SNAPSHOT</version>
             </dependency>
             <dependency>
                 <groupId>org.apache.nifi</groupId>
                 <artifactId>nifi-dbcp-service-api</artifactId>
-<<<<<<< HEAD
-                <version>0.2.1-incubating-SNAPSHOT</version>
-=======
-                <version>0.2.2-SNAPSHOT</version>
->>>>>>> 3a75b3e8
+                <version>0.2.2-SNAPSHOT</version>
             </dependency>
             <dependency>
                 <groupId>com.jayway.jsonpath</groupId>
@@ -1030,10 +858,10 @@
                 <version>2.0.0</version>
             </dependency>
             <dependency>
-			    <groupId>org.apache.derby</groupId>
-			    <artifactId>derby</artifactId>
-			    <version>10.11.1.1</version>
-		    </dependency>
+	        <groupId>org.apache.derby</groupId>
+	        <artifactId>derby</artifactId>
+	        <version>10.11.1.1</version>
+	    </dependency>
         </dependencies>
     </dependencyManagement>
     <dependencies>
